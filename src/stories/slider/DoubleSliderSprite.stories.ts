import { Container } from '@pixi/display';
import { action } from '@storybook/addon-actions';
import { argTypes, getDefaultArgs } from '../utils/argTypes';
import { DoubleSlider } from '../../DoubleSlider';
import { centerElement } from '../../utils/helpers/resize';
import { preloadAssets } from '../utils/loader';
import type { StoryFn } from '@storybook/types';

const args = {
    fontColor: '#FFFFFF',
    min: 0,
    max: 100,
    value1: 15,
    value2: 85,
    fontSize: 20,
    showValue: true,
    showFill: true,
    onChange: action('Slider')
};

<<<<<<< HEAD
export const Double: StoryFn = (
    { min, max, value1, value2, fontSize, fontColor, showValue, onChange, showFill }: any,
    context
) =>
=======
export const Double: StoryFn = ({
    min,
    max,
    value1,
    value2,
    fontSize,
    fontColor,
    showValue,
    onChange,
}: any) =>
>>>>>>> c2e7b5ec
{
    const view = new Container();
    const assets = ['slider_bg.png', 'slider.png', 'slider_progress.png'];

    preloadAssets(assets).then(() =>
    {
    // Component usage !!!
        const doubleSlider = new DoubleSlider({
            bg: 'slider_bg.png',
            fill: showFill ? 'slider_progress.png' : '',
            slider1: 'slider.png',
            slider2: 'slider.png',
            min,
            max,
            valueTextStyle: {
                fill: fontColor,
                fontSize
            },
            showValue,
            valueTextOffset: {
                y: -40
            },
            fillOffset: {
                x: -1,
                y: -2
            }
        });

        doubleSlider.value1 = value1;
        doubleSlider.value2 = value2;

        doubleSlider.onChange.connect((value1, value2) =>
        {
            onChange(`${value1} - ${value2}`);
        });

        view.addChild(doubleSlider);

        centerElement(view);
    });

    return {
        view,
        resize: () => centerElement(view)
    };
};

export default {
    title: 'Components/Slider/Sprite',
    argTypes: argTypes(args),
    args: getDefaultArgs(args)
};<|MERGE_RESOLUTION|>--- conflicted
+++ resolved
@@ -18,23 +18,7 @@
     onChange: action('Slider')
 };
 
-<<<<<<< HEAD
-export const Double: StoryFn = (
-    { min, max, value1, value2, fontSize, fontColor, showValue, onChange, showFill }: any,
-    context
-) =>
-=======
-export const Double: StoryFn = ({
-    min,
-    max,
-    value1,
-    value2,
-    fontSize,
-    fontColor,
-    showValue,
-    onChange,
-}: any) =>
->>>>>>> c2e7b5ec
+export const Double: StoryFn = ({ min, max, value1, value2, fontSize, fontColor, showValue, onChange, showFill }: any) =>
 {
     const view = new Container();
     const assets = ['slider_bg.png', 'slider.png', 'slider_progress.png'];
