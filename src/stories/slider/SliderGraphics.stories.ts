import { Graphics } from '@pixi/graphics';
import { action } from '@storybook/addon-actions';
import { Layout } from '../../Layout';
import { argTypes, getDefaultArgs } from '../utils/argTypes';
import { Slider } from '../../Slider';
import { centerElement } from '../../utils/helpers/resize';
import type { StoryFn } from '@storybook/types';
import { getColor } from '../utils/color';

const args = {
    meshColor: '#a5e34d',
    fillColor: '#00b1dd',
    borderColor: '#FFFFFF',
    backgroundColor: '#fe6048',
    fontColor: '#FFFFFF',
    min: 0,
    max: 100,
    value: 50,
    width: 450,
    height: 35,
    radius: 25,
    fontSize: 20,
    border: 3,
    handleBorder: 3,
    showValue: true,
    showFill: true,
    onChange: action('Slider')
};

<<<<<<< HEAD
export const Single: StoryFn = (
    {
        min,
        max,
        value,
        meshColor,
        borderColor,
        backgroundColor,
        fillColor,
        handleBorder,
        width,
        height,
        radius,
        fontSize,
        fontColor,
        border,
        onChange,
        showValue,
        showFill
    }: any,
    context
) =>
=======
export const Single: StoryFn = ({
    min,
    max,
    value,
    meshColor,
    borderColor,
    backgroundColor,
    fillColor,
    handleBorder,
    width,
    height,
    radius,
    fontSize,
    fontColor,
    border,
    onChange,
    showValue,
}: any) =>
>>>>>>> c2e7b5ec
{
    const view = new Layout({ type: 'vertical', elementsMargin: 10 });

    meshColor = getColor(meshColor);
    fillColor = getColor(fillColor);
    borderColor = getColor(borderColor);
    backgroundColor = getColor(backgroundColor);

    const bg = new Graphics()
        .beginFill(borderColor)
        .drawRoundedRect(0, 0, width, height, radius)
        .beginFill(backgroundColor)
        .drawRoundedRect(border, border, width - (border * 2), height - (border * 2), radius);

    const fill = new Graphics()
        .beginFill(borderColor)
        .drawRoundedRect(0, 0, width, height, radius)
        .beginFill(fillColor)
        .drawRoundedRect(border, border, width - (border * 2), height - (border * 2), radius);

    const slider = new Graphics()
        .beginFill(borderColor)
        .drawCircle(0, 0, 20 + handleBorder)
        .beginFill(meshColor)
        .drawCircle(0, 0, 20)
        .endFill();

    // Component usage
    const singleSlider = new Slider({
        bg,
        fill: showFill ? fill : '',
        slider,
        min,
        max,
        valueTextStyle: {
            fill: fontColor,
            fontSize
        },
        showValue
    });

    singleSlider.value = value;

    singleSlider.onUpdate.connect((value) => onChange(`${value}`));

    view.addChild(singleSlider);

    return {
        view,
        resize: () => centerElement(view)
    };
};

export default {
    title: 'Components/Slider/Graphics',
    argTypes: argTypes(args),
    args: getDefaultArgs(args)
};<|MERGE_RESOLUTION|>--- conflicted
+++ resolved
@@ -27,30 +27,6 @@
     onChange: action('Slider')
 };
 
-<<<<<<< HEAD
-export const Single: StoryFn = (
-    {
-        min,
-        max,
-        value,
-        meshColor,
-        borderColor,
-        backgroundColor,
-        fillColor,
-        handleBorder,
-        width,
-        height,
-        radius,
-        fontSize,
-        fontColor,
-        border,
-        onChange,
-        showValue,
-        showFill
-    }: any,
-    context
-) =>
-=======
 export const Single: StoryFn = ({
     min,
     max,
@@ -68,8 +44,8 @@
     border,
     onChange,
     showValue,
+    showFill
 }: any) =>
->>>>>>> c2e7b5ec
 {
     const view = new Layout({ type: 'vertical', elementsMargin: 10 });
 
