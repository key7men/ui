import { action } from '@storybook/addon-actions';
import { argTypes, getDefaultArgs } from '../utils/argTypes';
import { Slider } from '../../Slider';
import { centerElement } from '../../utils/helpers/resize';
import { preloadAssets } from '../utils/loader';
import { Container } from '@pixi/display';
import type { StoryFn } from '@storybook/types';

const args = {
    fontColor: '#FFFFFF',
    min: 0,
    max: 100,
    value: 50,
    fontSize: 20,
    showValue: true,
    showFill: true,
    onChange: action('Slider')
};

<<<<<<< HEAD
export const Single: StoryFn = ({ min, max, value, fontSize, fontColor, onChange, showValue, showFill }: any, context) =>
=======
export const Single: StoryFn = ({
    min,
    max,
    value,
    fontSize,
    fontColor,
    onChange,
    showValue,
}: any) =>
>>>>>>> c2e7b5ec
{
    const view = new Container();

    const assets = ['slider_bg.png', 'slider.png', 'slider_progress.png'];

    preloadAssets(assets).then(() =>
    {
    // Component usage !!!
        const singleSlider = new Slider({
            bg: 'slider_bg.png',
            fill: showFill ? 'slider_progress.png' : '',
            slider: 'slider.png',
            min,
            max,
            value,
            valueTextStyle: {
                fill: fontColor,
                fontSize
            },
            showValue,
            valueTextOffset: {
                y: -40
            },
            fillOffset: {
                x: -1,
                y: -2
            }
        });

        singleSlider.onChange.connect((value) => onChange(`${value}`));

        view.addChild(singleSlider);

        centerElement(view);
    });

    return {
        view,
        resize: () => centerElement(view)
    };
};

export default {
    title: 'Components/Slider/Sprite',
    argTypes: argTypes(args),
    args: getDefaultArgs(args)
};<|MERGE_RESOLUTION|>--- conflicted
+++ resolved
@@ -17,19 +17,7 @@
     onChange: action('Slider')
 };
 
-<<<<<<< HEAD
-export const Single: StoryFn = ({ min, max, value, fontSize, fontColor, onChange, showValue, showFill }: any, context) =>
-=======
-export const Single: StoryFn = ({
-    min,
-    max,
-    value,
-    fontSize,
-    fontColor,
-    onChange,
-    showValue,
-}: any) =>
->>>>>>> c2e7b5ec
+export const Single: StoryFn = ({ min, max, value, fontSize, fontColor, onChange, showValue, showFill }: any) =>
 {
     const view = new Container();
 
