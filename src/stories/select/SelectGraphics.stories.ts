import { Graphics } from '@pixi/graphics';
import { Container } from '@pixi/display';
import { Sprite } from '@pixi/sprite';
import { argTypes, getDefaultArgs } from '../utils/argTypes';
import { Select } from '../../Select';
import { action } from '@storybook/addon-actions';
import { preloadAssets } from '../utils/loader';
import { defaultTextStyle } from '../../utils/helpers/styles';
import { centerElement } from '../../utils/helpers/resize';
import type { StoryFn } from '@storybook/types';

const args = {
    backgroundColor: '#F5E3A9',
    dropDownBackgroundColor: '#F5E3A9',
    dropDownHoverColor: '#A5E24D',
    fontColor: '#000000',
    fontSize: 28,
    width: 250,
    height: 50,
    radius: 15,
    itemsCount: 100,
    onSelect: action('Item selected'),
};

<<<<<<< HEAD
export const UseGraphics = ({
=======
export const Graphics: StoryFn = ({
>>>>>>> 862ace8c
    fontColor,
    fontSize,
    width,
    height,
    radius,
    itemsCount,
    backgroundColor,
    dropDownBackgroundColor,
    dropDownHoverColor,
    onSelect,
}: any, context) =>
{
    const { app } = context.parameters.pixi;

    app.renderer.events.rootBoundary.moveOnAll = true;
    const view = new Container();

    backgroundColor = Number(backgroundColor.replace('#', '0x'));
    fontColor = Number(fontColor.replace('#', '0x'));
    dropDownBackgroundColor = Number(
        dropDownBackgroundColor.replace('#', '0x'),
    );
    const hoverColor = Number(dropDownHoverColor.replace('#', '0x'));
    const textStyle = { ...defaultTextStyle, fill: fontColor, fontSize };

    const items = getItems(itemsCount, 'Item');

    // Component usage !!!
    // Important: in order scroll to work, you have to call update() method in your game loop.
    const select = new Select({
        closedBG: getClosedBG(backgroundColor, width, height, radius),
        openBG: getOpenBG(dropDownBackgroundColor, width, height, radius),
        textStyle,
        items: {
            items,
            backgroundColor,
            hoverColor,
            width,
            height,
            textStyle,
            radius,
        },
        scrollBox: {
            height: height * 5,
            radius,
        },
    });

    select.y = 10;

    select.onSelect.connect((_, text) =>
    {
        onSelect(select.value, text);
    });

    view.addChild(select);

    return {
        view,
        resize: () => centerElement(view, 0.5, 0),
        update: () => select.update()
    };
};

function getClosedBG(
    backgroundColor: number,
    width: number,
    height: number,
    radius: number,
)
{
    const closedBG = new Graphics()
        .beginFill(backgroundColor)
        .drawRoundedRect(0, 0, width, height, radius);

    preloadAssets(['arrow_down.png']).then(() =>
    {
        const arrowDown = Sprite.from('arrow_down.png');

        arrowDown.anchor.set(0.5);
        arrowDown.x = width * 0.9;
        arrowDown.y = height / 2;
        closedBG.addChild(arrowDown);
    });

    return closedBG;
}

function getOpenBG(
    backgroundColor: number,
    width: number,
    height: number,
    radius: number,
)
{
    const openBG = new Graphics()
        .beginFill(backgroundColor)
        .drawRoundedRect(0, 0, width, height * 6, radius);

    preloadAssets(['arrow_down.png']).then(() =>
    {
        const arrowUp = Sprite.from('arrow_down.png');

        arrowUp.angle = 180;
        arrowUp.anchor.set(0.5);
        arrowUp.x = width * 0.9;
        arrowUp.y = height / 2;
        openBG.addChild(arrowUp);
    });

    return openBG;
}

function getItems(itemsCount: number, text: string): string[]
{
    const items: string[] = [];

    for (let i = 0; i < itemsCount; i++)
    {
        items.push(`${text} ${i + 1}`);
    }

    return items;
}

export default {
    title: 'Components/Select/Use Graphics',
    argTypes: argTypes(args),
    args: getDefaultArgs(args),
};<|MERGE_RESOLUTION|>--- conflicted
+++ resolved
@@ -22,11 +22,7 @@
     onSelect: action('Item selected'),
 };
 
-<<<<<<< HEAD
-export const UseGraphics = ({
-=======
-export const Graphics: StoryFn = ({
->>>>>>> 862ace8c
+export const UseGraphics: StoryFn = ({
     fontColor,
     fontSize,
     width,
