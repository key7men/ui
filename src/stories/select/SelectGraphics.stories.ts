import { Graphics } from '@pixi/graphics';
import { Container } from '@pixi/display';
import { Sprite } from '@pixi/sprite';
import { argTypes, getDefaultArgs } from '../utils/argTypes';
import { Select } from '../../Select';
import { action } from '@storybook/addon-actions';
import { preloadAssets } from '../utils/loader';
import { defaultTextStyle } from '../../utils/helpers/styles';
import { centerElement } from '../../utils/helpers/resize';
import type { StoryFn } from '@storybook/types';
import { getColor } from '../utils/color';

const args = {
    backgroundColor: '#F5E3A9',
    dropDownBackgroundColor: '#F5E3A9',
    dropDownHoverColor: '#A5E24D',
    fontColor: '#000000',
    fontSize: 28,
    width: 250,
    height: 50,
    radius: 15,
    itemsAmount: 100,
    onSelect: action('Item selected')
};

<<<<<<< HEAD
export const UseGraphics: StoryFn = (
    {
        fontColor,
        fontSize,
        width,
        height,
        radius,
        itemsAmount,
        backgroundColor,
        dropDownBackgroundColor,
        dropDownHoverColor,
        onSelect
    }: any,
    context
) =>
=======
export const UseGraphics: StoryFn = ({
    fontColor,
    fontSize,
    width,
    height,
    radius,
    itemsCount,
    backgroundColor,
    dropDownBackgroundColor,
    dropDownHoverColor,
    onSelect,
}: any) =>
>>>>>>> c2e7b5ec
{
    const view = new Container();

    backgroundColor = getColor(backgroundColor);
    fontColor = getColor(fontColor);
    dropDownBackgroundColor = getColor(dropDownBackgroundColor);
    const hoverColor = getColor(dropDownHoverColor);
    const textStyle = { ...defaultTextStyle, fill: fontColor, fontSize };

    const items = getItems(itemsAmount, 'Item');

    // Component usage !!!
    // Important: in order scroll to work, you have to call update() method in your game loop.
    const select = new Select({
        closedBG: getClosedBG(backgroundColor, width, height, radius),
        openBG: getOpenBG(dropDownBackgroundColor, width, height, radius),
        textStyle,
        items: {
            items,
            backgroundColor,
            hoverColor,
            width,
            height,
            textStyle,
            radius
        },
        scrollBox: {
            height: height * 5,
            radius
        }
    });

    select.y = 10;

    select.onSelect.connect((_, text) =>
    {
        onSelect({
            id: select.value,
            text
        });
    });

    view.addChild(select);

    return {
        view,
        resize: () => centerElement(view, 0.5, 0)
    };
};

function getClosedBG(backgroundColor: number, width: number, height: number, radius: number)
{
    const closedBG = new Graphics().beginFill(backgroundColor).drawRoundedRect(0, 0, width, height, radius);

    preloadAssets(['arrow_down.png']).then(() =>
    {
        const arrowDown = Sprite.from('arrow_down.png');

        arrowDown.anchor.set(0.5);
        arrowDown.x = width * 0.9;
        arrowDown.y = height / 2;
        closedBG.addChild(arrowDown);
    });

    return closedBG;
}

function getOpenBG(backgroundColor: number, width: number, height: number, radius: number)
{
    const openBG = new Graphics().beginFill(backgroundColor).drawRoundedRect(0, 0, width, height * 6, radius);

    preloadAssets(['arrow_down.png']).then(() =>
    {
        const arrowUp = Sprite.from('arrow_down.png');

        arrowUp.angle = 180;
        arrowUp.anchor.set(0.5);
        arrowUp.x = width * 0.9;
        arrowUp.y = height / 2;
        openBG.addChild(arrowUp);
    });

    return openBG;
}

function getItems(itemsAmount: number, text: string): string[]
{
    const items: string[] = [];

    for (let i = 0; i < itemsAmount; i++)
    {
        items.push(`${text} ${i + 1}`);
    }

    return items;
}

export default {
    title: 'Components/Select/Use Graphics',
    argTypes: argTypes(args),
    args: getDefaultArgs(args)
};<|MERGE_RESOLUTION|>--- conflicted
+++ resolved
@@ -23,36 +23,18 @@
     onSelect: action('Item selected')
 };
 
-<<<<<<< HEAD
-export const UseGraphics: StoryFn = (
-    {
-        fontColor,
-        fontSize,
-        width,
-        height,
-        radius,
-        itemsAmount,
-        backgroundColor,
-        dropDownBackgroundColor,
-        dropDownHoverColor,
-        onSelect
-    }: any,
-    context
-) =>
-=======
 export const UseGraphics: StoryFn = ({
     fontColor,
     fontSize,
     width,
     height,
     radius,
-    itemsCount,
+    itemsAmount,
     backgroundColor,
     dropDownBackgroundColor,
     dropDownHoverColor,
-    onSelect,
+    onSelect
 }: any) =>
->>>>>>> c2e7b5ec
 {
     const view = new Container();
 
