--- conflicted
+++ resolved
@@ -17,21 +17,14 @@
     onSelect: action('Item selected')
 };
 
-<<<<<<< HEAD
-export const UseSprite: StoryFn = (
-    { fontColor, fontSize, itemsAmount, backgroundColor, dropDownHoverColor, onSelect }: any,
-    context
-) =>
-=======
 export const UseSprite: StoryFn = ({
     fontColor,
     fontSize,
-    itemsCount,
+    itemsAmount,
     backgroundColor,
     dropDownHoverColor,
-    onSelect,
+    onSelect
 }: any) =>
->>>>>>> c2e7b5ec
 {
     const view = new Container();
     const assets = [`select_closed.png`, `select_open.png`];
