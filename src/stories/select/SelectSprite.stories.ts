import { Container } from '@pixi/display';
import { argTypes, getDefaultArgs } from '../utils/argTypes';
import { Select } from '../../Select';
import { action } from '@storybook/addon-actions';
import { preloadAssets } from '../utils/loader';
import { defaultTextStyle } from '../../utils/helpers/styles';
import { centerElement } from '../../utils/helpers/resize';
import type { StoryFn } from '@storybook/types';

const args = {
    backgroundColor: '#F5E3A9',
    dropDownHoverColor: '#A5E24D',
    fontColor: '#FFFFFF',
    fontSize: 28,
    itemsCount: 100,
    onSelect: action('Item selected'),
};

<<<<<<< HEAD
export const UseSprite = ({
=======
export const Sprite: StoryFn = ({
>>>>>>> 862ace8c
    fontColor,
    fontSize,
    itemsCount,
    backgroundColor,
    dropDownHoverColor,
    onSelect,
}: any, context) =>
{
    const { app } = context.parameters.pixi;

    app.renderer.events.rootBoundary.moveOnAll = true;
    const view = new Container();
    const assets = [`select_closed.png`, `select_open.png`];

    let select: Select;

    preloadAssets(assets).then(() =>
    {
        backgroundColor = Number(backgroundColor.replace('#', '0x'));
        const hoverColor = Number(dropDownHoverColor.replace('#', '0x'));

        fontColor = Number(fontColor.replace('#', '0x'));
        const textStyle = { ...defaultTextStyle, fill: fontColor, fontSize };

        const items = getItems(itemsCount, 'Item');

        // Component usage !!!
        // Important: in order scroll to work, you have to call update() method in your game loop.
        select = new Select({
            closedBG: `select_closed.png`,
            openBG: `select_open.png`,
            textStyle,
            items: {
                items,
                backgroundColor,
                hoverColor,
                width: 200,
                height: 50,
                textStyle,
                radius: 25,
            },
            selectedTextOffset: {
                y: -13,
            },
            scrollBox: {
                width: 200,
                height: 350,
                radius: 30,
                offset: {
                    y: -16,
                    x: 24,
                },
            },
        });

        select.y = 10;

        select.onSelect.connect((_, text) =>
        {
            onSelect(select.value, text);
        });

        view.addChild(select);

        centerElement(view, 0.5, 0);
    });

    return {
        view,
        resize: () => centerElement(view, 0.5, 0),
        update: () => select?.update()
    };
};

function getItems(itemsCount: number, text: string): string[]
{
    const items: string[] = [];

    for (let i = 0; i < itemsCount; i++)
    {
        items.push(`${text} ${i + 1}`);
    }

    return items;
}

export default {
    title: 'Components/Select/Use Sprite',
    argTypes: argTypes(args),
    args: getDefaultArgs(args),
};<|MERGE_RESOLUTION|>--- conflicted
+++ resolved
@@ -16,11 +16,7 @@
     onSelect: action('Item selected'),
 };
 
-<<<<<<< HEAD
-export const UseSprite = ({
-=======
-export const Sprite: StoryFn = ({
->>>>>>> 862ace8c
+export const UseSprite: StoryFn = ({
     fontColor,
     fontSize,
     itemsCount,
