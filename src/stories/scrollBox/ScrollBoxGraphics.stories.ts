--- conflicted
+++ resolved
@@ -24,26 +24,7 @@
     onPress: action('Button pressed')
 };
 
-<<<<<<< HEAD
-export const UseGraphics: StoryFn = (
-    {
-        fontColor,
-        elementsMargin,
-        elementsPadding,
-        elementsWidth,
-        elementsHeight,
-        width,
-        height,
-        radius,
-        itemsAmount,
-        backgroundColor,
-        onPress
-    }: any,
-    context
-) =>
-=======
 export const UseGraphics: StoryFn = ({
-    type,
     fontColor,
     elementsMargin,
     elementsPadding,
@@ -52,11 +33,10 @@
     width,
     height,
     radius,
-    itemsCount,
+    itemsAmount,
     backgroundColor,
-    onPress,
+    onPress
 }: any) =>
->>>>>>> c2e7b5ec
 {
     const view = new Container();
 
