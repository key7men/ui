--- conflicted
+++ resolved
@@ -24,11 +24,7 @@
     onPress: action('Button was pressed > '),
 };
 
-<<<<<<< HEAD
-export const UseGraphics = ({
-=======
-export const Graphics: StoryFn = ({
->>>>>>> 862ace8c
+export const UseGraphics: StoryFn = ({
     type,
     fontColor,
     elementsMargin,
