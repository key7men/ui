import { Sprite } from '@pixi/sprite';
import { Container } from '@pixi/display';
import { Text } from '@pixi/text';
import { argTypes, getDefaultArgs } from '../utils/argTypes';
import { ScrollBox } from '../../ScrollBox';
import { FancyButton } from '../../FancyButton';
import { defaultTextStyle } from '../../utils/helpers/styles';
import { action } from '@storybook/addon-actions';
import { preloadAssets } from '../utils/loader';
import { centerElement } from '../../utils/helpers/resize';
import type { StoryFn } from '@storybook/types';
import { getColor } from '../utils/color';

const args = {
    fontColor: '#000000',
    elementsMargin: 6,
    itemsAmount: 100,
    onPress: action('Button pressed')
};

<<<<<<< HEAD
export const UseSprite: StoryFn = ({ fontColor, elementsMargin, itemsAmount, onPress }: any, context) =>
{
    const { app } = context.parameters.pixi;

    app.renderer.events.rootBoundary.moveOnAll = true;
    fontColor = getColor(fontColor);
=======
export const UseSprite: StoryFn = ({
    fontColor,
    elementsMargin,
    itemsCount,
    onPress,
}: any) =>
{
    fontColor = Number(fontColor.replace('#', '0x'));
>>>>>>> c2e7b5ec

    const view = new Container();

    const assets = [`window.png`, `button.png`, `button_hover.png`];

    // Component usage !!!
    const scrollBox = new ScrollBox({
        type: 'vertical',
        elementsMargin,
        width: 150,
        height: 318,
        vertPadding: 18
    });

    preloadAssets(assets).then(() =>
    {
        const window = Sprite.from(`window.png`);

        view.addChild(window);

        const items: Container[] = createItems(itemsAmount, fontColor, onPress);

        items.forEach((item) => scrollBox.addItem(item));

        scrollBox.x = (window.width / 2) - (scrollBox.width / 2);
        scrollBox.y = (window.height / 2) - (scrollBox.height / 2) + 18;

        window.addChild(scrollBox);

        centerElement(view);
    });

    return {
        view,
        resize: () => centerElement(view)
    };
};

function createItems(itemsAmount: number, fontColor: number, onPress: (buttonID: number) => void): FancyButton[]
{
    const items = [];

    for (let i = 0; i < itemsAmount; i++)
    {
        const button = new FancyButton({
            defaultView: `button.png`,
            hoverView: `button_hover.png`,
            text: new Text(`Item ${i + 1}`, {
                ...defaultTextStyle,
                fill: fontColor
            }),
            textOffset: {
                x: 0,
                y: -7
            }
        });

        button.anchor.set(0);
        button.scale.set(0.5);

        button.onPress.connect(() => onPress(i + 1));

        items.push(button);
    }

    return items;
}

export default {
    title: 'Components/ScrollBox/Use Sprite',
    argTypes: argTypes(args),
    args: getDefaultArgs(args)
};<|MERGE_RESOLUTION|>--- conflicted
+++ resolved
@@ -18,23 +18,9 @@
     onPress: action('Button pressed')
 };
 
-<<<<<<< HEAD
-export const UseSprite: StoryFn = ({ fontColor, elementsMargin, itemsAmount, onPress }: any, context) =>
+export const UseSprite: StoryFn = ({ fontColor, elementsMargin, itemsAmount, onPress }: any) =>
 {
-    const { app } = context.parameters.pixi;
-
-    app.renderer.events.rootBoundary.moveOnAll = true;
     fontColor = getColor(fontColor);
-=======
-export const UseSprite: StoryFn = ({
-    fontColor,
-    elementsMargin,
-    itemsCount,
-    onPress,
-}: any) =>
-{
-    fontColor = Number(fontColor.replace('#', '0x'));
->>>>>>> c2e7b5ec
 
     const view = new Container();
 
