--- conflicted
+++ resolved
@@ -61,11 +61,7 @@
         "docsKeyword": "PixiJS, UI, components"
     },
     "dependencies": {
-<<<<<<< HEAD
         "pixi.js": "^8.0.0-beta.3",
-        "ts-mixer": "^6.0.3",
-=======
->>>>>>> 3043473f
         "tweedle.js": "^2.1.0",
         "typed-signals": "^2.5.0"
     },
@@ -77,21 +73,6 @@
         "@pixi/eslint-config": "^4.0.1",
         "@pixi/events": "^7.3.1",
         "@pixi/extension-scripts": "^1.3.0",
-<<<<<<< HEAD
-=======
-        "@pixi/graphics": "^7.3.1",
-        "@pixi/sprite": "^7.3.1",
-        "@pixi/storybook-renderer": "^0.0.6",
-        "@pixi/storybook-webpack5": "^0.0.6",
-        "@pixi/text": "^7.3.1",
-        "@pixi/text-bitmap": "^7.3.1",
-        "@pixi/text-html": "^7.3.1",
-        "@storybook/addon-essentials": "7.5.1",
-        "@storybook/addon-interactions": "7.5.1",
-        "@storybook/addon-links": "7.5.1",
-        "@storybook/addon-storysource": "^7.5.1",
-        "@storybook/testing-library": "^0.2.2",
->>>>>>> 3043473f
         "@types/babel__core": "^7.1.20",
         "@types/jest": "^29.2.4",
         "@types/node": "^18.11.17",
@@ -104,22 +85,8 @@
         "lint-staged": "^13.1.0",
         "storybook": "7.5.1",
         "ts-jest": "^26.5.6",
-<<<<<<< HEAD
         "typescript": "^4.9.4",
         "vite": "^4.4.11"
-=======
-        "typescript": "^4.9.4"
-    },
-    "peerDependencies": {
-        "@pixi/core": "^7.3.1",
-        "@pixi/display": "^7.3.1",
-        "@pixi/events": "^7.3.1",
-        "@pixi/graphics": "^7.3.1",
-        "@pixi/sprite": "^7.3.1",
-        "@pixi/text": "^7.3.1",
-        "@pixi/text-bitmap": "^7.3.1",
-        "@pixi/text-html": "^7.3.1"
->>>>>>> 3043473f
     },
     "publishConfig": {
         "access": "public"
